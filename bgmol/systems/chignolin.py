--- conflicted
+++ resolved
@@ -76,11 +76,7 @@
             hydrogenMass=hydrogen_mass,
             implicitSolvent=implicit_solvent
         )
-<<<<<<< HEAD
-        self._positions = crds.getPositions(asNumpy=True)
-=======
         self._positions = crds.getPositions(asNumpy=True).value_in_unit(unit.nanometer)
->>>>>>> e711b49e
         self._topology = psf.topology
 
         self._tica_mean, self._tica_eig = self._read_tica(root)
