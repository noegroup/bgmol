import os
import warnings
import tempfile
import numpy as np
from bgmol.util.importing import import_openmm
_, unit, app = import_openmm()
from ..systems.base import OpenMMSystem
from torchvision.datasets.utils import download_url

__all__ = ["ChignolinC22Implicit"]


class ChignolinC22Implicit(OpenMMSystem):
    """Chignolin miniprotein with CHARMM22* force field in implicit solvent.

    Attributes
    ----------
    constraints : app.internal.singleton.Singleton
        Constraint types
    hydrogen_mass : unit.Quantity or None
        If None, don't repartition hydrogen mass. Else, assign the specified mass to hydrogen atoms.
    implicit_solvent : app.internal.singleton.Singleton or None
        Implicit solvent model to be used.
    root : str
        The root directory to which to download the files.
    download : bool
        Whether files should be downloaded.

    Notes
    -----
    Requires an internet connection to download the initial structure.
    """
    url = "http://ftp.mi.fu-berlin.de/pub/cmb-data/bgmol/systems/chignolin/ChignolinC22Implicit/"

    def __init__(
            self,
            constraints=app.HBonds,
            hydrogen_mass=4.0*unit.amu,
            implicit_solvent=app.OBC2,
            root=tempfile.gettempdir(),
            download=True
    ):
        super(ChignolinC22Implicit, self).__init__()

        self.constraints = self.system_parameter(
            "constraints", constraints, default=app.HBonds
        )
        self.hydrogen_mass = self.system_parameter(
            "hydrogen_mass", hydrogen_mass, default=4.0*unit.amu
        )
        self.implicit_solvent = self.system_parameter(
            "implicit_solvent", implicit_solvent, default=app.OBC2
        )

        # download the system files
        if download:
            self._download(root)
        for sourcefile in self.FILES:
            assert os.path.isfile(os.path.join(root, sourcefile))

        # Load the CHARMM files
        params = app.CharmmParameterSet(
            os.path.join(root, "top_all22star_prot.rtf"),
            os.path.join(root, "top_water_ions.rtf"),
            os.path.join(root, "parameters_ak_dihefix.prm")
        )

        # create system
        psf = app.CharmmPsfFile(os.path.join(root, "structure.psf"))
        crds = app.PDBFile(os.path.join(root, "structure.pdb"))
        self._system = psf.createSystem(
            params,
            nonbondedMethod=app.NoCutoff,
            constraints=constraints,
            hydrogenMass=hydrogen_mass,
            implicitSolvent=implicit_solvent
        )
<<<<<<< HEAD
        self._positions = crds.getPositions(asNumpy=True)
=======
        self._positions = crds.getPositions(asNumpy=True).value_in_unit(unit.nanometer)
>>>>>>> 4c75c4e4
        self._topology = psf.topology

        self._tica_mean, self._tica_eig = self._read_tica(root)

    def _download(self, root):
        # download
        for sourcefile in self.FILES:
            md5 = self.FILES[sourcefile]
            download_url(self.url+sourcefile, root, sourcefile, md5)
            assert os.path.isfile(os.path.join(root, sourcefile))

    def _read_tica(self, root):
        npz = np.load(os.path.join(root, "chignolin_tica.npz"))
        return npz["tica_mean"], npz["tica_eigenvectors"]

    FILES = {
        "parameters_ak_dihefix.prm": "f712c2392fdf892e43341fed64305ba8",
        "structure.pdb": "be19629a75e0ee4e1cc3c72a9ebc63c6",
        "structure.psf": "944b26edb992c7dbdaa441675b9e42c5",
        "top_all22star_prot.rtf": "d046c9a998369be142a6470fd5bb3de1",
        "top_water_ions.rtf": "ade085f88e869de304c814bf2d0e57fe",
        "chignolin_tica.npz": "9623ea5b73f48b6952db666d586a27d6"
    }

    def to_tics(self, xs, eigs_kept=None):
        c_alpha = self.mdtraj_topology.select("name == CA")
        xs = xs.reshape(xs.shape[0], -1, 3)
        xs = xs[:, c_alpha, :]
        if eigs_kept is None:
            eigs_kept = self._tica_eig.shape[-1]
        dists = all_distances(xs)
        return (dists - self._tica_mean) @ self._tica_eig[:, :eigs_kept]


def all_distances(xs):
    if isinstance(xs, np.ndarray):
        mask = np.triu(np.ones([xs.shape[-2], xs.shape[-2]]), k=1).astype(bool)
        xs2 = np.square(xs).sum(axis=-1)
        ds2 = xs2[..., None] + xs2[..., None, :] - 2 * np.einsum("nid, njd -> nij", xs, xs)
        ds2 = ds2[:, mask].reshape(xs.shape[0], -1)
        ds = np.sqrt(ds2)
    else:
        import torch
        assert isinstance(xs, torch.Tensor)
        mask = torch.triu(torch.ones([xs.shape[-2], xs.shape[-2]]), diagonal=1).bool()
        xs2 = xs.pow(2).sum(dim=-1)
        ds2 = xs2[..., None] + xs2[..., None, :] - 2 * torch.einsum("nid, njd -> nij", xs, xs)
        ds2 = ds2[:, mask].view(xs.shape[0], -1)
        ds = ds2.sqrt()
    return ds<|MERGE_RESOLUTION|>--- conflicted
+++ resolved
@@ -75,11 +75,7 @@
             hydrogenMass=hydrogen_mass,
             implicitSolvent=implicit_solvent
         )
-<<<<<<< HEAD
-        self._positions = crds.getPositions(asNumpy=True)
-=======
         self._positions = crds.getPositions(asNumpy=True).value_in_unit(unit.nanometer)
->>>>>>> 4c75c4e4
         self._topology = psf.topology
 
         self._tica_mean, self._tica_eig = self._read_tica(root)
