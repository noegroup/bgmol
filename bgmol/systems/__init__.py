
from .base import *
from .ala2 import *
from .bpti import *
from .torchsystems import *
from .minipeptides import *
from .chignolin import *
<<<<<<< HEAD
from .arrestin import *
=======
from .fastfolders import *
>>>>>>> df75ee7d
<|MERGE_RESOLUTION|>--- conflicted
+++ resolved
@@ -5,8 +5,5 @@
 from .torchsystems import *
 from .minipeptides import *
 from .chignolin import *
-<<<<<<< HEAD
-from .arrestin import *
-=======
 from .fastfolders import *
->>>>>>> df75ee7d
+from .arrestin import *