--- conflicted
+++ resolved
@@ -198,36 +198,11 @@
         if build_protein_backbone:
             self.build_naive(subset=np.intersect1d(self.top.select("backbone and element != O"), subset))
         # build residues
-<<<<<<< HEAD
-        for i, residue in enumerate(self.top.residues):
-            
-=======
         residues = list(self.top.residues)
         for i, residue in enumerate(residues):
->>>>>>> df75ee7d
             is_nterm = (i == 0) and residue.is_protein
             is_cterm = ((i + 1) == self.top.n_residues) and residue.is_protein
             resatoms = {a.name: a.index for a in residue.atoms}
-<<<<<<< HEAD
-            resname = residue.name
-            print('resname', resname)
-            for entry in templates[resname]:  # template entry:
-                print('entry', entry)
-                if not self._is_placed(resatoms[entry[0]]):  # not in not_ic:
-                    self._z.append([resatoms[_e] for _e in entry])
-
-            if is_nterm and False:
-                # set two additional N-term protons
-                if "H2" in resatoms and not self._is_placed(resatoms["H2"]):  # not in not_ic:
-                    self._z.append([resatoms["H2"], resatoms["N"], resatoms["CA"], resatoms["H"]])
-                if "H3" in resatoms and not self._is_placed(resatoms["H3"]):  # not in not_ic:
-                    self._z.append([resatoms["H3"], resatoms["N"], resatoms["CA"], resatoms["H2"]])
-            elif is_cterm and False:
-                # place OXT
-                if "OXT" in resatoms and not self._is_placed(resatoms["OXT"]):  # not in not_ic:
-                    self._z.append([resatoms["OXT"], resatoms["C"], resatoms["CA"], resatoms["O"]])
-            #print(self._z)
-=======
 
             # add termini definition
             definitions = templates[residue.name]
@@ -245,7 +220,6 @@
                     continue  # skip torsions with non-matching atom names
                 if resatoms[entry[0]] in subset and not self._is_placed(resatoms[entry[0]]):  # not in not_ic:
                     self._z.append([resatoms[_e] for _e in entry])
->>>>>>> df75ee7d
 
         # append missing
         placed = np.array(list(self._placed_atoms()))
@@ -256,14 +230,13 @@
                 f"{tuple(self._atoms[m] for m in missing)}"
             )
             self.build_naive(subset)
-        
         return self.z_matrix, self.fixed
 
     def _load_template(self, yaml_file):
         filename_in_pkg = os.path.join(self.TEMPLATE_LOOKUP_DIR, yaml_file)
         if os.path.isfile(filename_in_pkg):
             if os.path.isfile(yaml_file) and os.path.normpath(yaml_file) != os.path.normpath(filename_in_pkg):
-                warnings.warn(
+                raise warnings.warn(
                     f"{yaml_file} exists locally and in the package templates. "
                     f"Taking the built-in one from the bgmol package.", UserWarning
                 )
