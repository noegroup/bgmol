--- conflicted
+++ resolved
@@ -2,10 +2,6 @@
 from .constraints import *
 from .exceptions import *
 from .pkg import *
-<<<<<<< HEAD
-from .ff import *
-=======
 from .ff import *
 from .topology import *
-from .pdbpatch import *
->>>>>>> a1a17e89
+from .pdbpatch import *