--- conflicted
+++ resolved
@@ -119,30 +119,6 @@
   - ["H", "N", "CA", "HA1"]
   - ["H", "N", "CA", "HA3"]
 
-<<<<<<< HEAD
-TRP: 
-  - ["H", "N", "CA", "C"]
-  - ["O", "C", "CA", "N"]
-  - ["HA", "CA", "N", "C"]
-  - ["CB", "CA", "N", "C"] 
-  - ["CG", "CB", "CA", "N"]
-  - ["CD1", "CG", "CB", "CA"]
-  - ["NE1", "CD1", "CG", "CB"]
-  - ["CE2", "NE1", "CD1", "CG"]
-  - ["CD2", "CG", "CE2", "CB"]
-  - ["CE3", "CD2", "CG", "CE2"]
-  - ["CZ3", "CE3", "CD2", "CG"]
-  - ["CZ2", "CE2", "NE1", "CD2"]
-  - ["CH2", "CZ3", "CZ2", "CE3"]
-  - ["HB1", "CB", "CA", "CG"]
-  - ["HB2", "CB", "CA", "CG"]
-  - ["HD1", "CD1", "CG", "NE1"]
-  - ["HE1", "NE1", "CD1", "CE2"]
-  - ["HE3", "CE3", "CD2", "CZ3"]
-  - ["HZ3", "CZ3", "CE3", "CH2"]
-  - ["HZ2", "CZ2", "CE2", "CH2"]
-  - ["HH2", "CH2", "CZ3", "CZ2"]
-=======
 TRP:
   - ["CG", "CB", "CA", "N"]
   - ["HB2", "CB", "CA", "CG"]
@@ -161,7 +137,6 @@
   - ["HH2", "CH2", "CZ3", "CZ2"]
   - ["HE3", "CE3", "CD2", "CZ3"]
   - ["HZ2", "CZ2", "CE2", "CH2"]
->>>>>>> a1a17e89
 
 TYR:
   - ["CG", "CB", "CA", "N"] # torsion
