"""PyTest Fixtures"""

import pytest
import os
import torch
from bgmol.datasets import Ala2Implicit1000Test
<<<<<<< HEAD
#from bgmol.datasets import Ala2TSF1000
=======
from itertools import product
>>>>>>> 18114662
from bgmol.systems import ChignolinC22Implicit
from bgmol.systems.fastfolders import FastFolder, FAST_FOLDER_NAMES
from bgmol import systems, api


@pytest.fixture(scope="session", params=api.list_bgmol())
def system_class(request):
    """All system classes defined in bgmol.systems"""
    return getattr(systems, request.param)


@pytest.fixture(scope="session")
def system_instance(system_class):
    """All instances of system classes defined in bgmol.systems with default parameters."""
    return system_class()


@pytest.fixture(scope='session')
def get_fn():
    test_dir = os.path.dirname(os.path.abspath(__file__))
    def _get_fn(fn):
        return '{}/data/{}'.format(test_dir, fn)
    return _get_fn


@pytest.fixture(scope="session")
def ala2dataset(tmpdir_factory):
    return Ala2Implicit1000Test(root=tmpdir_factory.mktemp("ala2dataset"), download=True, read=True)


@pytest.fixture(scope="session")
def chignolin(tmpdir_factory):
    return ChignolinC22Implicit(root=tmpdir_factory.mktemp("chignolin_system"))


@pytest.fixture(scope="session", params=product(
    FAST_FOLDER_NAMES,
    (False, True),
    ("charmm36m", ["amber99sbildn.xml", "tip3p.xml"])
))
def fastfolder_system(request, tmpdir_factory):
    protein, solvated, forcefield = request.param
    tmpdir = tmpdir_factory.mktemp(protein)
    if forcefield != "charmm36m" and protein in ["ntl9", "villin"]:
        pytest.skip("Nonstandard residues.")
    yield FastFolder(protein, download=True, solvated=solvated, forcefield=forcefield, root=str(tmpdir))


# skipping slow tests by default
# ==============================
def pytest_addoption(parser):
    parser.addoption(
        "--runslow", action="store_true", default=False, help="run slow tests"
    )


def pytest_configure(config):
    config.addinivalue_line("markers", "slow: mark test as slow to run")


def pytest_collection_modifyitems(config, items):
    if config.getoption("--runslow"):
        # --runslow given in cli: do not skip slow tests
        return
    skip_slow = pytest.mark.skip(reason="need --runslow option to run")
    for item in items:
        if "slow" in item.keywords:
            item.add_marker(skip_slow)


@pytest.fixture(
    params=[
        "cpu",
        pytest.param(
            "cuda:0",
            marks=pytest.mark.skipif(
                not torch.cuda.is_available(),
                reason="CUDA not available."
            )
        )
    ]
)


def device(request):
    """Run a test case for all available devices."""
    return request.param


@pytest.fixture(params=[torch.float32, torch.float64])
def dtype(request, device):
    """Run a test case in single and double precision."""
    return request.param


@pytest.fixture()
def ctx(dtype, device):
<<<<<<< HEAD
    return {"dtype": dtype, "device": device}
=======
    return {"dtype": dtype, "device": device}
>>>>>>> 18114662
<|MERGE_RESOLUTION|>--- conflicted
+++ resolved
@@ -4,11 +4,7 @@
 import os
 import torch
 from bgmol.datasets import Ala2Implicit1000Test
-<<<<<<< HEAD
-#from bgmol.datasets import Ala2TSF1000
-=======
 from itertools import product
->>>>>>> 18114662
 from bgmol.systems import ChignolinC22Implicit
 from bgmol.systems.fastfolders import FastFolder, FAST_FOLDER_NAMES
 from bgmol import systems, api
@@ -106,8 +102,4 @@
 
 @pytest.fixture()
 def ctx(dtype, device):
-<<<<<<< HEAD
-    return {"dtype": dtype, "device": device}
-=======
-    return {"dtype": dtype, "device": device}
->>>>>>> 18114662
+    return {"dtype": dtype, "device": device}