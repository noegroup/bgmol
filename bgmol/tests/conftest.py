"""PyTest Fixtures"""

import pytest
import os
<<<<<<< HEAD
import torch
from bgmol.datasets import Ala2Implicit1000Test
#from bgmol.datasets import Ala2TSF1000
=======
from itertools import product
from bgmol.datasets import Ala2Implicit1000
>>>>>>> e711b49e
from bgmol.systems import ChignolinC22Implicit
from bgmol.systems.fastfolders import FastFolder, FAST_FOLDER_NAMES
from bgmol import systems, api


@pytest.fixture(scope="session", params=api.list_bgmol())
def system_class(request):
    """All system classes defined in bgmol.systems"""
    return getattr(systems, request.param)


@pytest.fixture(scope="session")
def system_instance(system_class):
    """All instances of system classes defined in bgmol.systems with default parameters."""
    return system_class()


@pytest.fixture(scope='session')
def get_fn():
    test_dir = os.path.dirname(os.path.abspath(__file__))
    def _get_fn(fn):
        return '{}/data/{}'.format(test_dir, fn)
    return _get_fn


@pytest.fixture(scope="session")
def ala2dataset(tmpdir_factory):
    return Ala2Implicit1000Test(root=tmpdir_factory.mktemp("ala2dataset"), download=True, read=True)


@pytest.fixture(scope="session")
def chignolin(tmpdir_factory):
    return ChignolinC22Implicit(root=tmpdir_factory.mktemp("chignolin_system"))


@pytest.fixture(scope="session", params=product(
    FAST_FOLDER_NAMES,
    (False, True),
    ("charmm36m", ["amber99sbildn.xml", "tip3p.xml"])
))
def fastfolder_system(request, tmpdir_factory):
    protein, solvated, forcefield = request.param
    tmpdir = tmpdir_factory.mktemp(protein)
    if forcefield != "charmm36m" and protein in ["ntl9", "villin"]:
        pytest.skip("Nonstandard residues.")
    yield FastFolder(protein, download=True, solvated=solvated, forcefield=forcefield, root=str(tmpdir))


# skipping slow tests by default
# ==============================
def pytest_addoption(parser):
    parser.addoption(
        "--runslow", action="store_true", default=False, help="run slow tests"
    )


def pytest_configure(config):
    config.addinivalue_line("markers", "slow: mark test as slow to run")


def pytest_collection_modifyitems(config, items):
    if config.getoption("--runslow"):
        # --runslow given in cli: do not skip slow tests
        return
    skip_slow = pytest.mark.skip(reason="need --runslow option to run")
    for item in items:
        if "slow" in item.keywords:
            item.add_marker(skip_slow)


<<<<<<< HEAD
@pytest.fixture(
    params=[
        "cpu",
        pytest.param(
            "cuda:0",
            marks=pytest.mark.skipif(
                not torch.cuda.is_available(),
                reason="CUDA not available."
            )
        )
    ]
)


def device(request):
    """Run a test case for all available devices."""
    return request.param


@pytest.fixture(params=[torch.float32, torch.float64])
def dtype(request, device):
    """Run a test case in single and double precision."""
    return request.param


@pytest.fixture()
def ctx(dtype, device):
    return {"dtype": dtype, "device": device}
=======
>>>>>>> e711b49e
<|MERGE_RESOLUTION|>--- conflicted
+++ resolved
@@ -2,14 +2,9 @@
 
 import pytest
 import os
-<<<<<<< HEAD
 import torch
 from bgmol.datasets import Ala2Implicit1000Test
-#from bgmol.datasets import Ala2TSF1000
-=======
 from itertools import product
-from bgmol.datasets import Ala2Implicit1000
->>>>>>> e711b49e
 from bgmol.systems import ChignolinC22Implicit
 from bgmol.systems.fastfolders import FastFolder, FAST_FOLDER_NAMES
 from bgmol import systems, api
@@ -80,7 +75,6 @@
             item.add_marker(skip_slow)
 
 
-<<<<<<< HEAD
 @pytest.fixture(
     params=[
         "cpu",
@@ -109,5 +103,3 @@
 @pytest.fixture()
 def ctx(dtype, device):
     return {"dtype": dtype, "device": device}
-=======
->>>>>>> e711b49e
