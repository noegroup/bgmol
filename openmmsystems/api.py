--- conflicted
+++ resolved
@@ -2,13 +2,9 @@
 High-level API
 """
 
-<<<<<<< HEAD
+from openmmsystems.tpl import _openmmtools_testsystems
+from openmmsystems.systems import base, replicated
 from openmmsystems import systems
-from openmmsystems.tpl import _openmmtools_testsystems
-from openmmsystems.systems import base
-=======
-from openmmsystems import _openmmtools_testsystems, systems, base, replicated
->>>>>>> 00598d78
 from openmmsystems.util import OpenMMSystemsException, yaml_load
 import inspect
 
@@ -23,7 +19,7 @@
         base_system_name = kwargs.pop("base_system_name")
         n_replicas = kwargs.pop("n_replicas")
         enable_energies = kwargs.pop("enable_energies")
-        base_system = get_system_by_name(base_system_name, **kwargs)
+        base_system = system_by_name(base_system_name, **kwargs)
         return replicated.ReplicatedSystem(base_system, n_replicas, enable_energies)
     else:
         raise OpenMMSystemsException(f"System {name} not found.")
